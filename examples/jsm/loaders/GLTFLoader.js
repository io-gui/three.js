--- conflicted
+++ resolved
@@ -418,11 +418,8 @@
 		KHR_TEXTURE_BASISU: 'KHR_texture_basisu',
 		KHR_TEXTURE_TRANSFORM: 'KHR_texture_transform',
 		KHR_MESH_QUANTIZATION: 'KHR_mesh_quantization',
-<<<<<<< HEAD
+		EXT_TEXTURE_WEBP: 'EXT_texture_webp',
 		EXT_MESHOPT_COMPRESSION: 'EXT_meshopt_compression',
-=======
-		EXT_TEXTURE_WEBP: 'EXT_texture_webp',
->>>>>>> 39aca049
 		MSFT_TEXTURE_DDS: 'MSFT_texture_dds'
 	};
 
@@ -801,7 +798,80 @@
 
 	};
 
-<<<<<<< HEAD
+	/**
+	 * WebP Texture Extension
+	 *
+	 * Specification: https://github.com/KhronosGroup/glTF/tree/master/extensions/2.0/Vendor/EXT_texture_webp
+	 */
+	function GLTFTextureWebPExtension( parser ) {
+
+		this.parser = parser;
+		this.name = EXTENSIONS.EXT_TEXTURE_WEBP;
+		this.isSupported = null;
+
+	}
+
+	GLTFTextureWebPExtension.prototype.loadTexture = function ( textureIndex ) {
+
+		var name = this.name;
+		var parser = this.parser;
+		var json = parser.json;
+
+		var textureDef = json.textures[ textureIndex ];
+
+		if ( ! textureDef.extensions || ! textureDef.extensions[ name ] ) {
+
+			return null;
+
+		}
+
+		var extension = textureDef.extensions[ name ];
+		var source = json.images[ extension.source ];
+		var loader = source.uri ? parser.options.manager.getHandler( source.uri ) : parser.textureLoader;
+
+		return this.detectSupport().then( function ( isSupported ) {
+
+			if ( isSupported ) return parser.loadTextureImage( textureIndex, source, loader );
+
+			if ( json.extensionsRequired && json.extensionsRequired.indexOf( name ) >= 0 ) {
+
+				throw new Error( 'THREE.GLTFLoader: WebP required by asset but unsupported.' );
+
+			}
+
+			// Fall back to PNG or JPEG.
+			return parser.loadTexture( textureIndex );
+
+		} );
+
+	};
+
+	GLTFTextureWebPExtension.prototype.detectSupport = function () {
+
+		if ( ! this.isSupported ) {
+
+			this.isSupported = new Promise( function ( resolve ) {
+
+				var image = new Image();
+
+				// Lossy test image. Support for lossy images doesn't guarantee support for all
+				// WebP images, unfortunately.
+				image.src = 'data:image/webp;base64,UklGRiIAAABXRUJQVlA4IBYAAAAwAQCdASoBAAEADsD+JaQAA3AAAAAA';
+
+				image.onload = image.onerror = function () {
+
+					resolve( image.height === 1 );
+
+				};
+
+			} );
+
+		}
+
+		return this.isSupported;
+
+	};
+
 	/**
 	* meshopt BufferView Compression Extension
 	*
@@ -863,81 +933,6 @@
 
 		}
 
-=======
-
-	/**
-	 * WebP Texture Extension
-	 *
-	 * Specification: https://github.com/KhronosGroup/glTF/tree/master/extensions/2.0/Vendor/EXT_texture_webp
-	 */
-	function GLTFTextureWebPExtension( parser ) {
-
-		this.parser = parser;
-		this.name = EXTENSIONS.EXT_TEXTURE_WEBP;
-		this.isSupported = null;
-
-	}
-
-	GLTFTextureWebPExtension.prototype.loadTexture = function ( textureIndex ) {
-
-		var name = this.name;
-		var parser = this.parser;
-		var json = parser.json;
-
-		var textureDef = json.textures[ textureIndex ];
-
-		if ( ! textureDef.extensions || ! textureDef.extensions[ name ] ) {
-
-			return null;
-
-		}
-
-		var extension = textureDef.extensions[ name ];
-		var source = json.images[ extension.source ];
-		var loader = source.uri ? parser.options.manager.getHandler( source.uri ) : parser.textureLoader;
-
-		return this.detectSupport().then( function ( isSupported ) {
-
-			if ( isSupported ) return parser.loadTextureImage( textureIndex, source, loader );
-
-			if ( json.extensionsRequired && json.extensionsRequired.indexOf( name ) >= 0 ) {
-
-				throw new Error( 'THREE.GLTFLoader: WebP required by asset but unsupported.' );
-
-			}
-
-			// Fall back to PNG or JPEG.
-			return parser.loadTexture( textureIndex );
-
-		} );
-
-	};
-
-	GLTFTextureWebPExtension.prototype.detectSupport = function () {
-
-		if ( ! this.isSupported ) {
-
-			this.isSupported = new Promise( function ( resolve ) {
-
-				var image = new Image();
-
-				// Lossy test image. Support for lossy images doesn't guarantee support for all
-				// WebP images, unfortunately.
-				image.src = 'data:image/webp;base64,UklGRiIAAABXRUJQVlA4IBYAAAAwAQCdASoBAAEADsD+JaQAA3AAAAAA';
-
-				image.onload = image.onerror = function () {
-
-					resolve( image.height === 1 );
-
-				};
-
-			} );
-
-		}
-
-		return this.isSupported;
-
->>>>>>> 39aca049
 	};
 
 	/* BINARY EXTENSION */
