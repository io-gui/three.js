--- conflicted
+++ resolved
@@ -7,12 +7,7 @@
 
 export class WireframeGeometry2 extends LineSegmentsGeometry {
 
-<<<<<<< HEAD
-	constructor( geometry: Geometry | BufferGeometry );
+	constructor( geometry: Geometry | BufferGeometry );
 	readonly sWireframeGeometry2: boolean;
-=======
-	constructor( geometry: Geometry | BufferGeometry );
-	isWireframeGeometry2: boolean;
->>>>>>> 912575e2
 
 }