--- conflicted
+++ resolved
@@ -98,14 +98,11 @@
 				renderer.setClearColor( new THREE.Color( 0xffffff ) );
 				container.appendChild( renderer.domElement );
 
-<<<<<<< HEAD
 				effect = new THREE.OutlineEffect( renderer );
-=======
 				// STATS
 
 				stats = new Stats();
 				container.appendChild( stats.dom );
->>>>>>> 082c0986
 
 				// model
 
@@ -240,30 +237,10 @@
 
 			function render() {
 
-<<<<<<< HEAD
-				camera.position.x += ( - mouseX - camera.position.x ) * .05;
-				camera.position.y += ( - mouseY - camera.position.y ) * .05;
-
-				camera.lookAt( scene.position );
-
 				helper.animate( clock.getDelta() );
 				if ( physicsHelper !== undefined && physicsHelper.visible ) physicsHelper.update();
 				if ( ikHelper !== undefined && ikHelper.visible ) ikHelper.update();
 				effect.render( scene, camera );
-=======
-				if ( mesh ) {
-
-					helper.animate( clock.getDelta() );
-					if ( physicsHelper.visible ) physicsHelper.update();
-					if ( ikHelper.visible ) ikHelper.update();
-					helper.render( scene, camera );
-
-				} else {
-
-					renderer.render( scene, camera );
-
-				}
->>>>>>> 082c0986
 
 			}
 
