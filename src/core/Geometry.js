--- conflicted
+++ resolved
@@ -186,13 +186,8 @@
 
 		const scope = this;
 
-<<<<<<< HEAD
-		var index = geometry.index !== null ? geometry.index : undefined;
-		var attributes = geometry.attributes;
-=======
-		const indices = geometry.index !== null ? geometry.index.array : undefined;
+		const index = geometry.index !== null ? geometry.index : undefined;
 		const attributes = geometry.attributes;
->>>>>>> 1a868213
 
 		if ( attributes.position === undefined ) {
 
@@ -201,27 +196,15 @@
 
 		}
 
-<<<<<<< HEAD
-		var position = attributes.position;
-		var normal = attributes.normal;
-		var color = attributes.color;
-		var uv = attributes.uv;
-		var uv2 = attributes.uv2;
-=======
-		const positions = attributes.position.array;
-		const normals = attributes.normal !== undefined ? attributes.normal.array : undefined;
-		const colors = attributes.color !== undefined ? attributes.color.array : undefined;
-		const uvs = attributes.uv !== undefined ? attributes.uv.array : undefined;
-		const uvs2 = attributes.uv2 !== undefined ? attributes.uv2.array : undefined;
->>>>>>> 1a868213
+		const position = attributes.position;
+		const normal = attributes.normal;
+		const color = attributes.color;
+		const uv = attributes.uv;
+		const uv2 = attributes.uv2;
 
 		if ( uv2 !== undefined ) this.faceVertexUvs[ 1 ] = [];
 
-<<<<<<< HEAD
-		for ( var i = 0; i < position.count; i ++ ) {
-=======
-		for ( let i = 0; i < positions.length; i += 3 ) {
->>>>>>> 1a868213
+		for ( let i = 0; i < position.count; i ++ ) {
 
 			scope.vertices.push( new Vector3().fromBufferAttribute( position, i ) );
 
@@ -235,26 +218,15 @@
 
 		function addFace( a, b, c, materialIndex ) {
 
-<<<<<<< HEAD
-			var vertexColors = ( color === undefined ) ? [] : [
-=======
-			const vertexColors = ( colors === undefined ) ? [] : [
->>>>>>> 1a868213
+			const vertexColors = ( color === undefined ) ? [] : [
 				scope.colors[ a ].clone(),
 				scope.colors[ b ].clone(),
 				scope.colors[ c ].clone() ];
 
-<<<<<<< HEAD
-			var vertexNormals = ( normal === undefined ) ? [] : [
+			const vertexNormals = ( normal === undefined ) ? [] : [
 				new Vector3().fromBufferAttribute( normal, a ),
 				new Vector3().fromBufferAttribute( normal, b ),
 				new Vector3().fromBufferAttribute( normal, c )
-=======
-			const vertexNormals = ( normals === undefined ) ? [] : [
-				new Vector3().fromArray( normals, a * 3 ),
-				new Vector3().fromArray( normals, b * 3 ),
-				new Vector3().fromArray( normals, c * 3 )
->>>>>>> 1a868213
 			];
 
 			const face = new Face3( a, b, c, vertexNormals, vertexColors, materialIndex );
@@ -314,11 +286,7 @@
 
 			if ( index !== undefined ) {
 
-<<<<<<< HEAD
-				for ( var i = 0; i < index.count; i += 3 ) {
-=======
-				for ( let i = 0; i < indices.length; i += 3 ) {
->>>>>>> 1a868213
+				for ( let i = 0; i < index.count; i += 3 ) {
 
 					addFace( index.getX( i ), index.getX( i + 1 ), index.getX( i + 2 ) );
 
@@ -326,11 +294,7 @@
 
 			} else {
 
-<<<<<<< HEAD
-				for ( var i = 0; i < position.count; i += 3 ) {
-=======
-				for ( let i = 0; i < positions.length / 3; i += 3 ) {
->>>>>>> 1a868213
+				for ( let i = 0; i < position.count; i += 3 ) {
 
 					addFace( i, i + 1, i + 2 );
 
