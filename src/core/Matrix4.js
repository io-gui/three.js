/**
 * @author mr.doob / http://mrdoob.com/
 * @author supereggbert / http://www.paulbrunt.co.uk/
 * @author philogb / http://blog.thejit.org/
 * @author jordi_ros / http://plattsoft.com
 * @author D1plo1d / http://github.com/D1plo1d
 * @author alteredq / http://alteredqualia.com/
 * @author mikael emtinger / http://gomo.se/
 */

THREE.Matrix4 = function ( n11, n12, n13, n14, n21, n22, n23, n24, n31, n32, n33, n34, n41, n42, n43, n44 ) {

	this.set(

		n11 || 1, n12 || 0, n13 || 0, n14 || 0,
		n21 || 0, n22 || 1, n23 || 0, n24 || 0,
		n31 || 0, n32 || 0, n33 || 1, n34 || 0,
		n41 || 0, n42 || 0, n43 || 0, n44 || 1

	);

	this.flat = new Array( 16 );
	this.m33 = new THREE.Matrix3();

};

THREE.Matrix4.prototype = {

	set : function ( n11, n12, n13, n14, n21, n22, n23, n24, n31, n32, n33, n34, n41, n42, n43, n44 ) {

		this.n11 = n11; this.n12 = n12; this.n13 = n13; this.n14 = n14;
		this.n21 = n21; this.n22 = n22; this.n23 = n23; this.n24 = n24;
		this.n31 = n31; this.n32 = n32; this.n33 = n33; this.n34 = n34;
		this.n41 = n41; this.n42 = n42; this.n43 = n43; this.n44 = n44;

		return this;

	},

	identity : function () {

		this.set(

			1, 0, 0, 0,
			0, 1, 0, 0,
			0, 0, 1, 0,
			0, 0, 0, 1

		);

		return this;

	},

	copy : function ( m ) {

		this.set(

			m.n11, m.n12, m.n13, m.n14,
			m.n21, m.n22, m.n23, m.n24,
			m.n31, m.n32, m.n33, m.n34,
			m.n41, m.n42, m.n43, m.n44

		);

		return this;

	},

	lookAt : function ( eye, center, up ) {

		var x = THREE.Matrix4.__v1, y = THREE.Matrix4.__v2, z = THREE.Matrix4.__v3;

		z.sub( eye, center ).normalize();
		
		if ( z.length() === 0 ) {
			
			z.z = 1;
		}
		
		x.cross( up, z ).normalize();

		if ( x.length() === 0 ) {
			
			z.x += 0.0001;
			x.cross( up, z ).normalize();
			
		}

		y.cross( z, x ).normalize();

<<<<<<< HEAD
//		if ( x.length() === 0 ) x.set( 1, 0, 0 );
//		if ( y.length() === 0 ) y.set( 0, 1, 0 );

/*		this.n11 = x.x; this.n12 = x.y; this.n13 = x.z; this.n14 = - x.dot( eye );
		this.n21 = y.x; this.n22 = y.y; this.n23 = y.z; this.n24 = - y.dot( eye );
		this.n31 = z.x; this.n32 = z.y; this.n33 = z.z; this.n34 = - z.dot( eye );
		this.n41 = 0; this.n42 = 0; this.n43 = 0; this.n44 = 1;
*/

		this.n11 = x.x; this.n12 = y.x; this.n13 = z.x; this.n14 = eye.x;
		this.n21 = x.y; this.n22 = y.y; this.n23 = z.y; this.n24 = eye.y;
		this.n31 = x.z; this.n32 = y.z; this.n33 = z.z; this.n34 = eye.z;
=======
		this.n11 = x.x; this.n12 = y.x; this.n13 = z.x;
		this.n21 = x.y; this.n22 = y.y; this.n23 = z.y;
		this.n31 = x.z; this.n32 = y.z; this.n33 = z.z;
>>>>>>> 91795a35

		return this;

	},

	multiplyVector3 : function ( v ) {

		var vx = v.x, vy = v.y, vz = v.z,
		d = 1 / ( this.n41 * vx + this.n42 * vy + this.n43 * vz + this.n44 );

		v.x = ( this.n11 * vx + this.n12 * vy + this.n13 * vz + this.n14 ) * d;
		v.y = ( this.n21 * vx + this.n22 * vy + this.n23 * vz + this.n24 ) * d;
		v.z = ( this.n31 * vx + this.n32 * vy + this.n33 * vz + this.n34 ) * d;

		return v;

	},

	multiplyVector4 : function ( v ) {

		var vx = v.x, vy = v.y, vz = v.z, vw = v.w;

		v.x = this.n11 * vx + this.n12 * vy + this.n13 * vz + this.n14 * vw;
		v.y = this.n21 * vx + this.n22 * vy + this.n23 * vz + this.n24 * vw;
		v.z = this.n31 * vx + this.n32 * vy + this.n33 * vz + this.n34 * vw;
		v.w = this.n41 * vx + this.n42 * vy + this.n43 * vz + this.n44 * vw;

		return v;

	},

	rotateAxis : function ( v ) {

		var vx = v.x, vy = v.y, vz = v.z;

		v.x = vx * this.n11 + vy * this.n12 + vz * this.n13;
		v.y = vx * this.n21 + vy * this.n22 + vz * this.n23;
		v.z = vx * this.n31 + vy * this.n32 + vz * this.n33;

		v.normalize();

		return v;

	},

	crossVector : function ( a ) {

		var v = new THREE.Vector4();

		v.x = this.n11 * a.x + this.n12 * a.y + this.n13 * a.z + this.n14 * a.w;
		v.y = this.n21 * a.x + this.n22 * a.y + this.n23 * a.z + this.n24 * a.w;
		v.z = this.n31 * a.x + this.n32 * a.y + this.n33 * a.z + this.n34 * a.w;

		v.w = ( a.w ) ? this.n41 * a.x + this.n42 * a.y + this.n43 * a.z + this.n44 * a.w : 1;

		return v;

	},

	multiply : function ( a, b ) {

		var a11 = a.n11, a12 = a.n12, a13 = a.n13, a14 = a.n14,
		a21 = a.n21, a22 = a.n22, a23 = a.n23, a24 = a.n24,
		a31 = a.n31, a32 = a.n32, a33 = a.n33, a34 = a.n34,
		a41 = a.n41, a42 = a.n42, a43 = a.n43, a44 = a.n44,

		b11 = b.n11, b12 = b.n12, b13 = b.n13, b14 = b.n14,
		b21 = b.n21, b22 = b.n22, b23 = b.n23, b24 = b.n24,
		b31 = b.n31, b32 = b.n32, b33 = b.n33, b34 = b.n34,
		b41 = b.n41, b42 = b.n42, b43 = b.n43, b44 = b.n44;

		this.n11 = a11 * b11 + a12 * b21 + a13 * b31;
		this.n12 = a11 * b12 + a12 * b22 + a13 * b32;
		this.n13 = a11 * b13 + a12 * b23 + a13 * b33;
		this.n14 = a11 * b14 + a12 * b24 + a13 * b34 + a14;

		this.n21 = a21 * b11 + a22 * b21 + a23 * b31;
		this.n22 = a21 * b12 + a22 * b22 + a23 * b32;
		this.n23 = a21 * b13 + a22 * b23 + a23 * b33;
		this.n24 = a21 * b14 + a22 * b24 + a23 * b34 + a24;

		this.n31 = a31 * b11 + a32 * b21 + a33 * b31;
		this.n32 = a31 * b12 + a32 * b22 + a33 * b32;
		this.n33 = a31 * b13 + a32 * b23 + a33 * b33;
		this.n34 = a31 * b14 + a32 * b24 + a33 * b34 + a34;

		this.n41 = a41 * b11 + a42 * b21 + a43 * b31;
		this.n42 = a41 * b12 + a42 * b22 + a43 * b32;
		this.n43 = a41 * b13 + a42 * b23 + a43 * b33;
		this.n44 = a41 * b14 + a42 * b24 + a43 * b34 + a44;

		/*
		this.n11 = a11 * b11 + a12 * b21 + a13 * b31 + a14 * b41;
		this.n12 = a11 * b12 + a12 * b22 + a13 * b32 + a14 * b42;
		this.n13 = a11 * b13 + a12 * b23 + a13 * b33 + a14 * b43;
		this.n14 = a11 * b14 + a12 * b24 + a13 * b34 + a14 * b44;

		this.n21 = a21 * b11 + a22 * b21 + a23 * b31 + a24 * b41;
		this.n22 = a21 * b12 + a22 * b22 + a23 * b32 + a24 * b42;
		this.n23 = a21 * b13 + a22 * b23 + a23 * b33 + a24 * b43;
		this.n24 = a21 * b14 + a22 * b24 + a23 * b34 + a24 * b44;

		this.n31 = a31 * b11 + a32 * b21 + a33 * b31 + a34 * b41;
		this.n32 = a31 * b12 + a32 * b22 + a33 * b32 + a34 * b42;
		this.n33 = a31 * b13 + a32 * b23 + a33 * b33 + a34 * b43;
		this.n34 = a31 * b14 + a32 * b24 + a33 * b34 + a34 * b44;

		this.n41 = a41 * b11 + a42 * b21 + a43 * b31 + a44 * b41;
		this.n42 = a41 * b12 + a42 * b22 + a43 * b32 + a44 * b42;
		this.n43 = a41 * b13 + a42 * b23 + a43 * b33 + a44 * b43;
		this.n44 = a41 * b14 + a42 * b24 + a43 * b34 + a44 * b44;
		*/

		return this;

	},

	multiplyToArray : function ( a, b, r ) {

		this.multiply( a, b );

		r[ 0 ] = this.n11; r[ 1 ] = this.n21; r[ 2 ] = this.n31; r[ 3 ] = this.n41;
		r[ 4 ] = this.n12; r[ 5 ] = this.n22; r[ 6 ] = this.n32; r[ 7 ] = this.n42;
		r[ 8 ]  = this.n13; r[ 9 ]  = this.n23; r[ 10 ] = this.n33; r[ 11 ] = this.n43;
		r[ 12 ] = this.n14; r[ 13 ] = this.n24; r[ 14 ] = this.n34; r[ 15 ] = this.n44;

		return this;

	},

	multiplySelf : function ( m ) {

		this.multiply( this, m );

		return this;

	},

	multiplyScalar : function ( s ) {

		this.n11 *= s; this.n12 *= s; this.n13 *= s; this.n14 *= s;
		this.n21 *= s; this.n22 *= s; this.n23 *= s; this.n24 *= s;
		this.n31 *= s; this.n32 *= s; this.n33 *= s; this.n34 *= s;
		this.n41 *= s; this.n42 *= s; this.n43 *= s; this.n44 *= s;

		return this;

	},

	determinant : function () {

		var n11 = this.n11, n12 = this.n12, n13 = this.n13, n14 = this.n14,
		n21 = this.n21, n22 = this.n22, n23 = this.n23, n24 = this.n24,
		n31 = this.n31, n32 = this.n32, n33 = this.n33, n34 = this.n34,
		n41 = this.n41, n42 = this.n42, n43 = this.n43, n44 = this.n44;

		//TODO: make this more efficient
		//( based on http://www.euclideanspace.com/maths/algebra/matrix/functions/inverse/fourD/index.htm )
		return (
			n14 * n23 * n32 * n41-
			n13 * n24 * n32 * n41-
			n14 * n22 * n33 * n41+
			n12 * n24 * n33 * n41+

			n13 * n22 * n34 * n41-
			n12 * n23 * n34 * n41-
			n14 * n23 * n31 * n42+
			n13 * n24 * n31 * n42+

			n14 * n21 * n33 * n42-
			n11 * n24 * n33 * n42-
			n13 * n21 * n34 * n42+
			n11 * n23 * n34 * n42+

			n14 * n22 * n31 * n43-
			n12 * n24 * n31 * n43-
			n14 * n21 * n32 * n43+
			n11 * n24 * n32 * n43+

			n12 * n21 * n34 * n43-
			n11 * n22 * n34 * n43-
			n13 * n22 * n31 * n44+
			n12 * n23 * n31 * n44+

			n13 * n21 * n32 * n44-
			n11 * n23 * n32 * n44-
			n12 * n21 * n33 * n44+
			n11 * n22 * n33 * n44
		);

	},

	transpose : function () {

		var tmp;

		tmp = this.n21; this.n21 = this.n12; this.n12 = tmp;
		tmp = this.n31; this.n31 = this.n13; this.n13 = tmp;
		tmp = this.n32; this.n32 = this.n23; this.n23 = tmp;

		tmp = this.n41; this.n41 = this.n14; this.n14 = tmp;
		tmp = this.n42; this.n42 = this.n24; this.n24 = tmp;
		tmp = this.n43; this.n43 = this.n34; this.n43 = tmp;

		return this;

	},

	clone : function () {

		var m = new THREE.Matrix4();

		m.n11 = this.n11; m.n12 = this.n12; m.n13 = this.n13; m.n14 = this.n14;
		m.n21 = this.n21; m.n22 = this.n22; m.n23 = this.n23; m.n24 = this.n24;
		m.n31 = this.n31; m.n32 = this.n32; m.n33 = this.n33; m.n34 = this.n34;
		m.n41 = this.n41; m.n42 = this.n42; m.n43 = this.n43; m.n44 = this.n44;

		return m;

	},

	flatten : function () {

		this.flat[ 0 ] = this.n11; this.flat[ 1 ] = this.n21; this.flat[ 2 ] = this.n31; this.flat[ 3 ] = this.n41;
		this.flat[ 4 ] = this.n12; this.flat[ 5 ] = this.n22; this.flat[ 6 ] = this.n32; this.flat[ 7 ] = this.n42;
		this.flat[ 8 ]  = this.n13; this.flat[ 9 ]  = this.n23; this.flat[ 10 ] = this.n33; this.flat[ 11 ] = this.n43;
		this.flat[ 12 ] = this.n14; this.flat[ 13 ] = this.n24; this.flat[ 14 ] = this.n34; this.flat[ 15 ] = this.n44;

		return this.flat;

	},

	flattenToArray : function ( flat ) {

		flat[ 0 ] = this.n11; flat[ 1 ] = this.n21; flat[ 2 ] = this.n31; flat[ 3 ] = this.n41;
		flat[ 4 ] = this.n12; flat[ 5 ] = this.n22; flat[ 6 ] = this.n32; flat[ 7 ] = this.n42;
		flat[ 8 ]  = this.n13; flat[ 9 ]  = this.n23; flat[ 10 ] = this.n33; flat[ 11 ] = this.n43;
		flat[ 12 ] = this.n14; flat[ 13 ] = this.n24; flat[ 14 ] = this.n34; flat[ 15 ] = this.n44;

		return flat;

	},

	flattenToArrayOffset : function( flat, offset ) {

		flat[ offset ] = this.n11;
		flat[ offset + 1 ] = this.n21;
		flat[ offset + 2 ] = this.n31;
		flat[ offset + 3 ] = this.n41;

		flat[ offset + 4 ] = this.n12;
		flat[ offset + 5 ] = this.n22;
		flat[ offset + 6 ] = this.n32;
		flat[ offset + 7 ] = this.n42;

		flat[ offset + 8 ]  = this.n13;
		flat[ offset + 9 ]  = this.n23;
		flat[ offset + 10 ] = this.n33;
		flat[ offset + 11 ] = this.n43;

		flat[ offset + 12 ] = this.n14;
		flat[ offset + 13 ] = this.n24;
		flat[ offset + 14 ] = this.n34;
		flat[ offset + 15 ] = this.n44;

		return flat;

	},

	setTranslation : function( x, y, z ) {

		this.set(

			1, 0, 0, x,
			0, 1, 0, y,
			0, 0, 1, z,
			0, 0, 0, 1

		);

		return this;

	},

	setScale : function ( x, y, z ) {

		this.set(

			x, 0, 0, 0,
			0, y, 0, 0,
			0, 0, z, 0,
			0, 0, 0, 1

		);

		return this;

	},

	setRotationX : function ( theta ) {

		var c = Math.cos( theta ), s = Math.sin( theta );

		this.set(

			1, 0,  0, 0,
			0, c, -s, 0,
			0, s,  c, 0,
			0, 0,  0, 1

		);

		return this;

	},

	setRotationY : function( theta ) {

		var c = Math.cos( theta ), s = Math.sin( theta );

		this.set(

			 c, 0, s, 0,
			 0, 1, 0, 0,
			-s, 0, c, 0,
			 0, 0, 0, 1

		);

		return this;

	},

	setRotationZ : function( theta ) {

		var c = Math.cos( theta ), s = Math.sin( theta );

		this.set(

			c, -s, 0, 0,
			s,  c, 0, 0,
			0,  0, 1, 0,
			0,  0, 0, 1

		);

		return this;

	},

	setRotationAxis : function( axis, angle ) {

		// Based on http://www.gamedev.net/reference/articles/article1199.asp

		var c = Math.cos( angle ),
		s = Math.sin( angle ),
		t = 1 - c,
		x = axis.x, y = axis.y, z = axis.z,
		tx = t * x, ty = t * y;

		this.set(

		 	tx * x + c, tx * y - s * z, tx * z + s * y, 0,
			tx * y + s * z, ty * y + c, ty * z - s * x, 0,
			tx * z - s * y, ty * z + s * x, t * z * z + c, 0,
			0, 0, 0, 1

		);

		 return this;

	},

	setPosition : function( v ) {

		this.n14 = v.x;
		this.n24 = v.y;
		this.n34 = v.z;

		return this;

	},

	setRotationFromEuler : function( v ) {

		var x = v.x, y = v.y, z = v.z,
		a = Math.cos( x ), b = Math.sin( x ),
		c = Math.cos( y ), d = Math.sin( y ),
		e = Math.cos( z ), f = Math.sin( z ),
		ad = a * d, bd = b * d;

		this.n11 = c * e;
		this.n12 = - c * f;
		this.n13 = d;

		this.n21 = bd * e + a * f;
		this.n22 = - bd * f + a * e;
		this.n23 = - b * c;

		this.n31 = - ad * e + b * f;
		this.n32 = ad * f + b * e;
		this.n33 = a * c;

		return this;

	},

	setRotationFromQuaternion : function( q ) {

		var x = q.x, y = q.y, z = q.z, w = q.w,
		x2 = x + x, y2 = y + y, z2 = z + z,
		xx = x * x2, xy = x * y2, xz = x * z2,
		yy = y * y2, yz = y * z2, zz = z * z2,
		wx = w * x2, wy = w * y2, wz = w * z2;

		this.n11 = 1 - ( yy + zz );
		this.n12 = xy - wz;
		this.n13 = xz + wy;

		this.n21 = xy + wz;
		this.n22 = 1 - ( xx + zz );
		this.n23 = yz - wx;

		this.n31 = xz - wy;
		this.n32 = yz + wx;
		this.n33 = 1 - ( xx + yy );

		return this;

	},

	scale : function ( v ) {

		var x = v.x, y = v.y, z = v.z;

		this.n11 *= x; this.n12 *= y; this.n13 *= z;
		this.n21 *= x; this.n22 *= y; this.n23 *= z;
		this.n31 *= x; this.n32 *= y; this.n33 *= z;
		this.n41 *= x; this.n42 *= y; this.n43 *= z;

		return this;

	},

	extractPosition : function ( m ) {

		this.n14 = m.n14;
		this.n24 = m.n24;
		this.n34 = m.n34;

	},

	extractRotation : function ( m, s ) {

		var invScaleX = 1 / s.x, invScaleY = 1 / s.y, invScaleZ = 1 / s.z;

		this.n11 = m.n11 * invScaleX;
		this.n21 = m.n21 * invScaleX;
		this.n31 = m.n31 * invScaleX;

		this.n12 = m.n12 * invScaleY;
		this.n22 = m.n22 * invScaleY;
		this.n32 = m.n32 * invScaleY;

		this.n13 = m.n13 * invScaleZ;
		this.n23 = m.n23 * invScaleZ;
		this.n33 = m.n33 * invScaleZ;

	}

};

THREE.Matrix4.makeInvert = function ( m1, m2 ) {

	// based on http://www.euclideanspace.com/maths/algebra/matrix/functions/inverse/fourD/index.htm

	var n11 = m1.n11, n12 = m1.n12, n13 = m1.n13, n14 = m1.n14,
	n21 = m1.n21, n22 = m1.n22, n23 = m1.n23, n24 = m1.n24,
	n31 = m1.n31, n32 = m1.n32, n33 = m1.n33, n34 = m1.n34,
	n41 = m1.n41, n42 = m1.n42, n43 = m1.n43, n44 = m1.n44;

	if( m2 === undefined ) m2 = new THREE.Matrix4();

	m2.n11 = n23*n34*n42 - n24*n33*n42 + n24*n32*n43 - n22*n34*n43 - n23*n32*n44 + n22*n33*n44;
	m2.n12 = n14*n33*n42 - n13*n34*n42 - n14*n32*n43 + n12*n34*n43 + n13*n32*n44 - n12*n33*n44;
	m2.n13 = n13*n24*n42 - n14*n23*n42 + n14*n22*n43 - n12*n24*n43 - n13*n22*n44 + n12*n23*n44;
	m2.n14 = n14*n23*n32 - n13*n24*n32 - n14*n22*n33 + n12*n24*n33 + n13*n22*n34 - n12*n23*n34;
	m2.n21 = n24*n33*n41 - n23*n34*n41 - n24*n31*n43 + n21*n34*n43 + n23*n31*n44 - n21*n33*n44;
	m2.n22 = n13*n34*n41 - n14*n33*n41 + n14*n31*n43 - n11*n34*n43 - n13*n31*n44 + n11*n33*n44;
	m2.n23 = n14*n23*n41 - n13*n24*n41 - n14*n21*n43 + n11*n24*n43 + n13*n21*n44 - n11*n23*n44;
	m2.n24 = n13*n24*n31 - n14*n23*n31 + n14*n21*n33 - n11*n24*n33 - n13*n21*n34 + n11*n23*n34;
	m2.n31 = n22*n34*n41 - n24*n32*n41 + n24*n31*n42 - n21*n34*n42 - n22*n31*n44 + n21*n32*n44;
	m2.n32 = n14*n32*n41 - n12*n34*n41 - n14*n31*n42 + n11*n34*n42 + n12*n31*n44 - n11*n32*n44;
	m2.n33 = n13*n24*n41 - n14*n22*n41 + n14*n21*n42 - n11*n24*n42 - n12*n21*n44 + n11*n22*n44;
	m2.n34 = n14*n22*n31 - n12*n24*n31 - n14*n21*n32 + n11*n24*n32 + n12*n21*n34 - n11*n22*n34;
	m2.n41 = n23*n32*n41 - n22*n33*n41 - n23*n31*n42 + n21*n33*n42 + n22*n31*n43 - n21*n32*n43;
	m2.n42 = n12*n33*n41 - n13*n32*n41 + n13*n31*n42 - n11*n33*n42 - n12*n31*n43 + n11*n32*n43;
	m2.n43 = n13*n22*n41 - n12*n23*n41 - n13*n21*n42 + n11*n23*n42 + n12*n21*n43 - n11*n22*n43;
	m2.n44 = n12*n23*n31 - n13*n22*n31 + n13*n21*n32 - n11*n23*n32 - n12*n21*n33 + n11*n22*n33;
	m2.multiplyScalar( 1 / m1.determinant() );

	return m2;

};

THREE.Matrix4.makeInvert3x3 = function ( m1 ) {

	// input:  THREE.Matrix4, output: THREE.Matrix3
	// ( based on http://code.google.com/p/webgl-mjs/ )

	var m33 = m1.m33, m33m = m33.m,
	a11 =   m1.n33 * m1.n22 - m1.n32 * m1.n23,
	a21 = - m1.n33 * m1.n21 + m1.n31 * m1.n23,
	a31 =   m1.n32 * m1.n21 - m1.n31 * m1.n22,
	a12 = - m1.n33 * m1.n12 + m1.n32 * m1.n13,
	a22 =   m1.n33 * m1.n11 - m1.n31 * m1.n13,
	a32 = - m1.n32 * m1.n11 + m1.n31 * m1.n12,
	a13 =   m1.n23 * m1.n12 - m1.n22 * m1.n13,
	a23 = - m1.n23 * m1.n11 + m1.n21 * m1.n13,
	a33 =   m1.n22 * m1.n11 - m1.n21 * m1.n12,

	det = m1.n11 * a11 + m1.n21 * a12 + m1.n31 * a13,

	idet;

	// no inverse
	if (det == 0) {
		throw "matrix not invertible";
	}
	
	idet = 1.0 / det;

	m33m[ 0 ] = idet * a11; m33m[ 1 ] = idet * a21; m33m[ 2 ] = idet * a31;
	m33m[ 3 ] = idet * a12; m33m[ 4 ] = idet * a22; m33m[ 5 ] = idet * a32;
	m33m[ 6 ] = idet * a13; m33m[ 7 ] = idet * a23; m33m[ 8 ] = idet * a33;

	return m33;

}

THREE.Matrix4.makeFrustum = function ( left, right, bottom, top, near, far ) {

	var m, x, y, a, b, c, d;

	m = new THREE.Matrix4();
	x = 2 * near / ( right - left );
	y = 2 * near / ( top - bottom );
	a = ( right + left ) / ( right - left );
	b = ( top + bottom ) / ( top - bottom );
	c = - ( far + near ) / ( far - near );
	d = - 2 * far * near / ( far - near );

	m.n11 = x;  m.n12 = 0;  m.n13 = a;   m.n14 = 0;
	m.n21 = 0;  m.n22 = y;  m.n23 = b;   m.n24 = 0;
	m.n31 = 0;  m.n32 = 0;  m.n33 = c;   m.n34 = d;
	m.n41 = 0;  m.n42 = 0;  m.n43 = - 1; m.n44 = 0;

	return m;

};

THREE.Matrix4.makePerspective = function ( fov, aspect, near, far ) {

	var ymax, ymin, xmin, xmax;

	ymax = near * Math.tan( fov * Math.PI / 360 );
	ymin = - ymax;
	xmin = ymin * aspect;
	xmax = ymax * aspect;

	return THREE.Matrix4.makeFrustum( xmin, xmax, ymin, ymax, near, far );

};

THREE.Matrix4.makeOrtho = function ( left, right, top, bottom, near, far ) {

	var m, x, y, z, w, h, p;

	m = new THREE.Matrix4();
	w = right - left;
	h = top - bottom;
	p = far - near;
	x = ( right + left ) / w;
	y = ( top + bottom ) / h;
	z = ( far + near ) / p;

	m.n11 = 2 / w; m.n12 = 0;     m.n13 = 0;      m.n14 = -x;
	m.n21 = 0;     m.n22 = 2 / h; m.n23 = 0;      m.n24 = -y;
	m.n31 = 0;     m.n32 = 0;     m.n33 = -2 / p; m.n34 = -z;
	m.n41 = 0;     m.n42 = 0;     m.n43 = 0;      m.n44 = 1;

	return m;

};

THREE.Matrix4.__v1 = new THREE.Vector3();
THREE.Matrix4.__v2 = new THREE.Vector3();
THREE.Matrix4.__v3 = new THREE.Vector3();<|MERGE_RESOLUTION|>--- conflicted
+++ resolved
@@ -89,24 +89,10 @@
 
 		y.cross( z, x ).normalize();
 
-<<<<<<< HEAD
-//		if ( x.length() === 0 ) x.set( 1, 0, 0 );
-//		if ( y.length() === 0 ) y.set( 0, 1, 0 );
-
-/*		this.n11 = x.x; this.n12 = x.y; this.n13 = x.z; this.n14 = - x.dot( eye );
-		this.n21 = y.x; this.n22 = y.y; this.n23 = y.z; this.n24 = - y.dot( eye );
-		this.n31 = z.x; this.n32 = z.y; this.n33 = z.z; this.n34 = - z.dot( eye );
-		this.n41 = 0; this.n42 = 0; this.n43 = 0; this.n44 = 1;
-*/
 
 		this.n11 = x.x; this.n12 = y.x; this.n13 = z.x; this.n14 = eye.x;
 		this.n21 = x.y; this.n22 = y.y; this.n23 = z.y; this.n24 = eye.y;
 		this.n31 = x.z; this.n32 = y.z; this.n33 = z.z; this.n34 = eye.z;
-=======
-		this.n11 = x.x; this.n12 = y.x; this.n13 = z.x;
-		this.n21 = x.y; this.n22 = y.y; this.n23 = z.y;
-		this.n31 = x.z; this.n32 = y.z; this.n33 = z.z;
->>>>>>> 91795a35
 
 		return this;
 
