import { ShaderChunk } from './ShaderChunk';
import { UniformsUtils } from './UniformsUtils';
import { Vector3 } from '../../math/Vector3';
import { UniformsLib } from './UniformsLib';
import { Color } from '../../math/Color';

/**
 * @author alteredq / http://alteredqualia.com/
 * @author mrdoob / http://mrdoob.com/
 * @author mikael emtinger / http://gomo.se/
 */

var ShaderLib = {

	basic: {

		uniforms: UniformsUtils.merge( [
			UniformsLib.common,
			UniformsLib.aomap,
			UniformsLib.lightmap,
			UniformsLib.fog
		] ),

		vertexShader: ShaderChunk.meshbasic_vert,
		fragmentShader: ShaderChunk.meshbasic_frag

	},

	lambert: {

		uniforms: UniformsUtils.merge( [
			UniformsLib.common,
			UniformsLib.aomap,
			UniformsLib.lightmap,
			UniformsLib.emissivemap,
			UniformsLib.fog,
			UniformsLib.lights,
			{
				emissive: { value: new Color( 0x000000 ) }
			}
		] ),

		vertexShader: ShaderChunk.meshlambert_vert,
		fragmentShader: ShaderChunk.meshlambert_frag

	},

	phong: {

		uniforms: UniformsUtils.merge( [
			UniformsLib.common,
			UniformsLib.aomap,
			UniformsLib.lightmap,
			UniformsLib.emissivemap,
			UniformsLib.bumpmap,
			UniformsLib.normalmap,
			UniformsLib.displacementmap,
			UniformsLib.gradientmap,
			UniformsLib.fog,
			UniformsLib.lights,
			{
				emissive: { value: new Color( 0x000000 ) },
				specular: { value: new Color( 0x111111 ) },
				shininess: { value: 30 }
			}
		] ),

		vertexShader: ShaderChunk.meshphong_vert,
		fragmentShader: ShaderChunk.meshphong_frag

	},

	standard: {

		uniforms: UniformsUtils.merge( [
			UniformsLib.common,
			UniformsLib.aomap,
			UniformsLib.lightmap,
			UniformsLib.emissivemap,
			UniformsLib.bumpmap,
			UniformsLib.normalmap,
			UniformsLib.displacementmap,
			UniformsLib.roughnessmap,
			UniformsLib.metalnessmap,
			UniformsLib.fog,
			UniformsLib.lights,
			{
				emissive: { value: new Color( 0x000000 ) },
				roughness: { value: 0.5 },
				metalness: { value: 0 },
				envMapIntensity: { value: 1 } // temporary
			}
		] ),

		vertexShader: ShaderChunk.meshphysical_vert,
		fragmentShader: ShaderChunk.meshphysical_frag

	},

	points: {

		uniforms: UniformsUtils.merge( [
			UniformsLib.points,
			UniformsLib.fog
		] ),

		vertexShader: ShaderChunk.points_vert,
		fragmentShader: ShaderChunk.points_frag

	},

	dashed: {

		uniforms: UniformsUtils.merge( [
			UniformsLib.common,
			UniformsLib.fog,
			{
				scale: { value: 1 },
				dashSize: { value: 1 },
				totalSize: { value: 2 }
			}
		] ),

		vertexShader: ShaderChunk.linedashed_vert,
		fragmentShader: ShaderChunk.linedashed_frag

	},

	depth: {

		uniforms: UniformsUtils.merge( [
			UniformsLib.common,
			UniformsLib.displacementmap
		] ),

		vertexShader: ShaderChunk.depth_vert,
		fragmentShader: ShaderChunk.depth_frag

	},

	normal: {

<<<<<<< HEAD
		uniforms: Object.assign( {},
			UniformsLib.common,
			UniformsLib.bumpmap,
			UniformsLib.normalmap,
			UniformsLib.displacementmap,
			{
				opacity : { value: 1.0 }
			}
		),
=======
		uniforms: {
			opacity: { value: 1.0 }
		},
>>>>>>> 31bd77cb

		vertexShader: ShaderChunk.normal_vert,
		fragmentShader: ShaderChunk.normal_frag

	},

	/* -------------------------------------------------------------------------
	//	Cube map shader
	 ------------------------------------------------------------------------- */

	cube: {

		uniforms: {
			tCube: { value: null },
			tFlip: { value: - 1 },
			opacity: { value: 1.0 }
		},

		vertexShader: ShaderChunk.cube_vert,
		fragmentShader: ShaderChunk.cube_frag

	},

	/* -------------------------------------------------------------------------
	//	Cube map shader
	 ------------------------------------------------------------------------- */

	equirect: {

		uniforms: {
			tEquirect: { value: null },
			tFlip: { value: - 1 }
		},

		vertexShader: ShaderChunk.equirect_vert,
		fragmentShader: ShaderChunk.equirect_frag

	},

	distanceRGBA: {

		uniforms: {
			lightPos: { value: new Vector3() }
		},

		vertexShader: ShaderChunk.distanceRGBA_vert,
		fragmentShader: ShaderChunk.distanceRGBA_frag

	}

};

ShaderLib.physical = {

	uniforms: UniformsUtils.merge( [
		ShaderLib.standard.uniforms,
		{
			clearCoat: { value: 0 },
			clearCoatRoughness: { value: 0 }
		}
	] ),

	vertexShader: ShaderChunk.meshphysical_vert,
	fragmentShader: ShaderChunk.meshphysical_frag

};


export { ShaderLib };<|MERGE_RESOLUTION|>--- conflicted
+++ resolved
@@ -140,21 +140,15 @@
 
 	normal: {
 
-<<<<<<< HEAD
-		uniforms: Object.assign( {},
+		uniforms: UniformsUtils.merge( [
 			UniformsLib.common,
 			UniformsLib.bumpmap,
 			UniformsLib.normalmap,
 			UniformsLib.displacementmap,
 			{
-				opacity : { value: 1.0 }
-			}
-		),
-=======
-		uniforms: {
-			opacity: { value: 1.0 }
-		},
->>>>>>> 31bd77cb
+				opacity: { value: 1.0 }
+			}
+		] ),
 
 		vertexShader: ShaderChunk.normal_vert,
 		fragmentShader: ShaderChunk.normal_frag
