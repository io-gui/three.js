--- conflicted
+++ resolved
@@ -49,11 +49,7 @@
 
 		}
 
-<<<<<<< HEAD
-		event.preventDefault();
-=======
 		//event.preventDefault();
->>>>>>> ddbf4e1c
 
 		switch ( event.keyCode ) {
 
