--- conflicted
+++ resolved
@@ -12,11 +12,7 @@
 	var faces = this.faces;
 	var uvs = this.faceVertexUvs[ 0 ];
 
-<<<<<<< HEAD
-	var face3 = true;
-=======
 	var useFace3 = (face4 === undefined) ? true : !face4;
->>>>>>> 37d958a3
 
 	var i, il, j, p;
 	var u, v;
@@ -44,39 +40,16 @@
 	for ( i = 0; i < stacks; i ++ ) {
 		for ( j = 0; j < slices; j ++ ) {
 
-<<<<<<< HEAD
-			a = i * stackCount + j;
-			b = i * stackCount + j + 1;
-			c = (i + 1) * stackCount + j;
-			d = (i + 1) * stackCount + j + 1;
-=======
 			a = i * sliceCount + j;
 			b = i * sliceCount + j + 1;
 			c = (i + 1) * sliceCount + j;
 			d = (i + 1) * sliceCount + j + 1;
->>>>>>> 37d958a3
 
 			uva = new THREE.UV( i / slices, j / stacks );
 			uvb = new THREE.UV( i / slices, ( j + 1 ) / stacks );
 			uvc = new THREE.UV( ( i + 1 ) / slices, j / stacks );
 			uvd = new THREE.UV( ( i + 1 ) / slices, ( j + 1 ) / stacks );
 
-<<<<<<< HEAD
-			faces.push( new THREE.Face3( a, b, c ) );
-			faces.push( new THREE.Face3( b, d, c ) );
-
-			uvs.push( [ uva, uvb, uvc ] );
-			uvs.push( [ uvb, uvd, uvc ] );
-		}
-		
-	}
-
-	console.log(this);
-
-	// magic bullet
-	var diff = this.mergeVertices();
-	console.log('removed ', diff, ' vertices by merging')
-=======
 			if ( useFace3 ) {
 
 				faces.push( new THREE.Face3( a, b, c ) );
@@ -101,7 +74,6 @@
 	// magic bullet
 	var diff = this.mergeVertices();
 	console.log('removed ', diff, ' vertices by merging');
->>>>>>> 37d958a3
 	
 	this.computeCentroids();
 	this.computeFaceNormals();
